--- conflicted
+++ resolved
@@ -32,14 +32,7 @@
 			High-level Diagram
 		</h2>
 
-<<<<<<< HEAD
-		<div class="flex justify-center">
-			<img 
-				src="{basePath}/architecture.jpeg" 
-				alt="LLM Link Architecture Diagram" 
-				class="max-w-full h-auto rounded-lg border shadow-lg"
-=======
-		<!-- ASCII Diagram -->
+<!-- ASCII Diagram -->
 		<div class="rounded-lg border bg-card p-5 text-xs">
 			<CodeBlock
 				language="bash"
@@ -69,7 +62,6 @@
 │  OpenAI • Anthropic • Zhipu • Volcengine • Moonshot      │
 │  Minimax • Tencent • Aliyun • Longcat • Ollama           │
 └──────────────────────────────────────────────────────────┘`}
->>>>>>> e9899be3
 			/>
 		</div>
 	</section>
